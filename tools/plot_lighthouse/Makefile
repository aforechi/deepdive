--- conflicted
+++ resolved
@@ -1,11 +1,7 @@
 UNAME := $(shell uname)
 
 ifeq ($(UNAME), Linux)
-<<<<<<< HEAD
-CFLAGS:= -I../../redist -lGL -lGLU -lglut
-=======
 CFLAGS:= -lGL -lGLU -lglut -I../../redist -DLINUX -lm -lpthread
->>>>>>> bd89d46c
 endif
 
 # Darwin is Mac OSX !!
